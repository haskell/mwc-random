--- conflicted
+++ resolved
@@ -61,14 +61,6 @@
       Gen
     , GenIO
     , GenST
-<<<<<<< HEAD
-=======
-    , Seed
-    , fromSeed
-    , toSeed
-    , Variate(..)
-    -- * Creation
->>>>>>> e1d5e0a4
     , create
     , initialize
     , withSystemRandom
